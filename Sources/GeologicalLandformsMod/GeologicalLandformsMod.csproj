﻿<?xml version="1.0" encoding="utf-8"?>
<Project Sdk="Microsoft.NET.Sdk">
    <PropertyGroup>
        <OutputType>Library</OutputType>
        <TargetFramework>net472</TargetFramework>
        <PlatformTarget>x64</PlatformTarget>
        <LangVersion>default</LangVersion>

        <RootNamespace>GeologicalLandforms</RootNamespace>
        <AssemblyName>GeologicalLandformsMod</AssemblyName>

        <Version>1.6.10</Version>

        <Copyright>Copyright © 2024 m00nl1ght &lt;https://github.com/m00nl1ght-dev&gt;</Copyright>
    </PropertyGroup>

    <ItemGroup>
<<<<<<< HEAD
        <Reference Include="0Harmony">
          <HintPath>..\..\1.4\Lunar\Components\HarmonyLib.dll</HintPath>
          <Private>False</Private>
        </Reference>
        <Reference Include="Assembly-CSharp">
          <HintPath>..\..\..\..\RimWorldWin64_Data\Managed\Assembly-CSharp.dll</HintPath>
          <Private>False</Private>
        </Reference>
        <Reference Include="LunarFramework">
          <HintPath>..\..\1.4\Lunar\Components\LunarFramework.dll</HintPath>
          <Private>False</Private>
        </Reference>
        <Reference Include="MapPreview">
          <HintPath>..\..\1.4\Lunar\Components\MapPreview.dll</HintPath>
          <Private>False</Private>
        </Reference>
        <Reference Include="System" />
        <Reference Include="System.Core" />
        <Reference Include="System.Data" />
        <Reference Include="System.Xml" />
        <Reference Include="UnityEngine">
          <HintPath>..\..\..\..\RimWorldWin64_Data\Managed\UnityEngine.dll</HintPath>
          <Private>False</Private>
        </Reference>
        <Reference Include="UnityEngine.AssetBundleModule">
          <HintPath>..\..\..\..\RimWorldWin64_Data\Managed\UnityEngine.AssetBundleModule.dll</HintPath>
          <Private>False</Private>
        </Reference>
        <Reference Include="UnityEngine.CoreModule">
          <HintPath>..\..\..\..\RimWorldWin64_Data\Managed\UnityEngine.CoreModule.dll</HintPath>
          <Private>False</Private>
        </Reference>
        <Reference Include="UnityEngine.IMGUIModule">
          <HintPath>..\..\..\..\RimWorldWin64_Data\Managed\UnityEngine.IMGUIModule.dll</HintPath>
          <Private>False</Private>
        </Reference>
        <Reference Include="UnityEngine.InputLegacyModule">
          <HintPath>..\..\..\..\RimWorldWin64_Data\Managed\UnityEngine.InputLegacyModule.dll</HintPath>
          <Private>False</Private>
        </Reference>
        <Reference Include="UnityEngine.TextRenderingModule">
          <HintPath>..\..\..\..\RimWorldWin64_Data\Managed\UnityEngine.TextRenderingModule.dll</HintPath>
          <Private>False</Private>
        </Reference>
=======
        <PackageReference Include="Lib.Harmony" Version="2.3.3" ExcludeAssets="runtime"/>
        <PackageReference Include="Krafs.Publicizer" Version="2.2.1" PrivateAssets="all">
            <IncludeAssets>runtime; build; native; contentfiles; analyzers; buildtransitive</IncludeAssets>
        </PackageReference>
>>>>>>> 63593d54
    </ItemGroup>

    <ItemGroup>
<<<<<<< HEAD
        <Compile Include="DebugActions.cs" />
        <Compile Include="GeologicalLandformsMod.cs" />
        <Compile Include="Patches\Patch_RimWorld_FloatMenuMakerMap.cs" />
        <Compile Include="Patches\Patch_Verse_Root_Play.cs" />
        <Compile Include="Patches\Patch_Verse_WaterInfo.cs" />
        <Compile Include="Properties\AssemblyInfo.cs" />
        <Compile Include="GeologicalLandformsSettings.cs" />
        <Compile Include="TerrainTabUI.cs" />
=======
        <ProjectReference Include="..\TerrainGraph\TerrainGraph.csproj"/>
        <ProjectReference Include="..\GeologicalLandforms\GeologicalLandforms.csproj"/>
>>>>>>> 63593d54
    </ItemGroup>

    <ItemGroup>
        <Reference Include="LunarFramework" Private="false">
            <HintPath>..\..\$(RimWorldVersion)\Lunar\Components\LunarFramework.dll</HintPath>
        </Reference>
        <Reference Include="MapPreview" Private="false">
            <HintPath>..\..\$(RimWorldVersion)\Lunar\Components\MapPreview.dll</HintPath>
        </Reference>
    </ItemGroup>

    <ItemGroup>
        <Reference Include="Assembly-CSharp" Private="false">
            <HintPath>$(RimWorldPath)\RimWorldWin64_Data\Managed\Assembly-CSharp.dll</HintPath>
        </Reference>
        <Reference Include="UnityEngine.CoreModule" Private="false">
            <HintPath>$(RimWorldPath)\RimWorldWin64_Data\Managed\UnityEngine.CoreModule.dll</HintPath>
        </Reference>
        <Reference Include="UnityEngine.TextRenderingModule" Private="false">
            <HintPath>$(RimWorldPath)\RimWorldWin64_Data\Managed\UnityEngine.TextRenderingModule.dll</HintPath>
        </Reference>
        <Reference Include="UnityEngine.AssetBundleModule" Private="false">
            <HintPath>$(RimWorldPath)\RimWorldWin64_Data\Managed\UnityEngine.AssetBundleModule.dll</HintPath>
        </Reference>
    </ItemGroup>

    <PropertyGroup>
        <PublicizerClearCacheOnClean>true</PublicizerClearCacheOnClean>
        <PublicizerRuntimeStrategies>Unsafe</PublicizerRuntimeStrategies>
    </PropertyGroup>

    <ItemGroup>
        <Publicize Include="Assembly-CSharp:RimWorld.BiomeDef.wildPlants" />
        <Publicize Include="Assembly-CSharp:RimWorld.BiomeDef.wildAnimals" />
        <Publicize Include="Assembly-CSharp:RimWorld.BiomeDef.pollutionWildAnimals" />
        <Publicize Include="Assembly-CSharp:RimWorld.BiomeDef.cachedAnimalCommonalities" />
        <Publicize Include="Assembly-CSharp:RimWorld.BiomeDef.cachedPollutionAnimalCommonalities" />
        <Publicize Include="Assembly-CSharp:RimWorld.BiomeDef.cachedPlantCommonalities" />
        <Publicize Include="Assembly-CSharp:RimWorld.BiomeDef.cachedDiseaseCommonalities" />
        <Publicize Include="Assembly-CSharp:RimWorld.BiomeDef.cachedWildPlants" />
        <Publicize Include="Assembly-CSharp:RimWorld.BiomeDef.cachedMaxWildPlantsClusterRadius" />
        <Publicize Include="Assembly-CSharp:RimWorld.BiomeDef.cachedPlantCommonalitiesSum" />
        <Publicize Include="Assembly-CSharp:RimWorld.BiomeDef.cachedLowestWildPlantOrder" />
        <Publicize Include="Assembly-CSharp:RimWorld.GameConditionManager.AggregatePlantDensityFactor" />
        <Publicize Include="Assembly-CSharp:RimWorld.GameConditionManager.AggregateAnimalDensityFactor" />
        <Publicize Include="Assembly-CSharp:Verse.CellInspectorDrawer.DrawRow" />
    </ItemGroup>
</Project><|MERGE_RESOLUTION|>--- conflicted
+++ resolved
@@ -15,73 +15,15 @@
     </PropertyGroup>
 
     <ItemGroup>
-<<<<<<< HEAD
-        <Reference Include="0Harmony">
-          <HintPath>..\..\1.4\Lunar\Components\HarmonyLib.dll</HintPath>
-          <Private>False</Private>
-        </Reference>
-        <Reference Include="Assembly-CSharp">
-          <HintPath>..\..\..\..\RimWorldWin64_Data\Managed\Assembly-CSharp.dll</HintPath>
-          <Private>False</Private>
-        </Reference>
-        <Reference Include="LunarFramework">
-          <HintPath>..\..\1.4\Lunar\Components\LunarFramework.dll</HintPath>
-          <Private>False</Private>
-        </Reference>
-        <Reference Include="MapPreview">
-          <HintPath>..\..\1.4\Lunar\Components\MapPreview.dll</HintPath>
-          <Private>False</Private>
-        </Reference>
-        <Reference Include="System" />
-        <Reference Include="System.Core" />
-        <Reference Include="System.Data" />
-        <Reference Include="System.Xml" />
-        <Reference Include="UnityEngine">
-          <HintPath>..\..\..\..\RimWorldWin64_Data\Managed\UnityEngine.dll</HintPath>
-          <Private>False</Private>
-        </Reference>
-        <Reference Include="UnityEngine.AssetBundleModule">
-          <HintPath>..\..\..\..\RimWorldWin64_Data\Managed\UnityEngine.AssetBundleModule.dll</HintPath>
-          <Private>False</Private>
-        </Reference>
-        <Reference Include="UnityEngine.CoreModule">
-          <HintPath>..\..\..\..\RimWorldWin64_Data\Managed\UnityEngine.CoreModule.dll</HintPath>
-          <Private>False</Private>
-        </Reference>
-        <Reference Include="UnityEngine.IMGUIModule">
-          <HintPath>..\..\..\..\RimWorldWin64_Data\Managed\UnityEngine.IMGUIModule.dll</HintPath>
-          <Private>False</Private>
-        </Reference>
-        <Reference Include="UnityEngine.InputLegacyModule">
-          <HintPath>..\..\..\..\RimWorldWin64_Data\Managed\UnityEngine.InputLegacyModule.dll</HintPath>
-          <Private>False</Private>
-        </Reference>
-        <Reference Include="UnityEngine.TextRenderingModule">
-          <HintPath>..\..\..\..\RimWorldWin64_Data\Managed\UnityEngine.TextRenderingModule.dll</HintPath>
-          <Private>False</Private>
-        </Reference>
-=======
         <PackageReference Include="Lib.Harmony" Version="2.3.3" ExcludeAssets="runtime"/>
         <PackageReference Include="Krafs.Publicizer" Version="2.2.1" PrivateAssets="all">
             <IncludeAssets>runtime; build; native; contentfiles; analyzers; buildtransitive</IncludeAssets>
         </PackageReference>
->>>>>>> 63593d54
     </ItemGroup>
 
     <ItemGroup>
-<<<<<<< HEAD
-        <Compile Include="DebugActions.cs" />
-        <Compile Include="GeologicalLandformsMod.cs" />
-        <Compile Include="Patches\Patch_RimWorld_FloatMenuMakerMap.cs" />
-        <Compile Include="Patches\Patch_Verse_Root_Play.cs" />
-        <Compile Include="Patches\Patch_Verse_WaterInfo.cs" />
-        <Compile Include="Properties\AssemblyInfo.cs" />
-        <Compile Include="GeologicalLandformsSettings.cs" />
-        <Compile Include="TerrainTabUI.cs" />
-=======
         <ProjectReference Include="..\TerrainGraph\TerrainGraph.csproj"/>
         <ProjectReference Include="..\GeologicalLandforms\GeologicalLandforms.csproj"/>
->>>>>>> 63593d54
     </ItemGroup>
 
     <ItemGroup>
@@ -102,6 +44,9 @@
         </Reference>
         <Reference Include="UnityEngine.TextRenderingModule" Private="false">
             <HintPath>$(RimWorldPath)\RimWorldWin64_Data\Managed\UnityEngine.TextRenderingModule.dll</HintPath>
+        </Reference>
+        <Reference Include="UnityEngine.InputLegacyModule" Private="false">
+            <HintPath>$(RimWorldPath)\RimWorldWin64_Data\Managed\UnityEngine.InputLegacyModule.dll</HintPath>
         </Reference>
         <Reference Include="UnityEngine.AssetBundleModule" Private="false">
             <HintPath>$(RimWorldPath)\RimWorldWin64_Data\Managed\UnityEngine.AssetBundleModule.dll</HintPath>
